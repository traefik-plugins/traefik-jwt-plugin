--- conflicted
+++ resolved
@@ -225,10 +225,6 @@
 		err = json.Unmarshal(body, &jwksKeys)
 		if err != nil {
 			// TODO: log warning
-<<<<<<< HEAD
-=======
-			fmt.Printf("JWK failed: %v", err)
->>>>>>> 2fd64560
 			continue
 		}
 		for _, key := range jwksKeys.Keys {
